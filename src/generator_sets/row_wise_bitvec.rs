--- conflicted
+++ resolved
@@ -312,6 +312,11 @@
     }
 
     fn seq_conjugate_rz(&mut self, rz: &Gate, conjugate_dagger: bool) {
+
+        if self.h_s_conjugations_map.conditionally_apply_rz(rz, conjugate_dagger) {
+            return;
+        }
+
         for pstr_index in 0..self.size {
             self.apply_h_s_conjugations(pstr_index, rz.qubit_1);
 
@@ -321,6 +326,9 @@
                 continue;
             }
 
+            let (x_mult, y_mult) =
+                Utils::rz_conj_coef_multipliers(rz, &target_pgate, conjugate_dagger);
+            
             // We create a new Pauli string
             // And ensure the original Pauli string has an X gate at the target qubit
             // and ensure the copied Pauli string has an Y gate at the target qubit
@@ -333,12 +341,6 @@
 
             self.size += 1;
 
-<<<<<<< HEAD
-            let (x_mult, y_mult) =
-                Utils::rz_conj_coef_multipliers(rz, &target_pgate, conjugate_dagger);
-
-=======
->>>>>>> e2bc6237
             self.generator_info[pstr_index].multiply(&x_mult);
             self.generator_info.last_mut().unwrap().multiply(&y_mult);
         }
